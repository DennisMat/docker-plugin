--- conflicted
+++ resolved
@@ -198,12 +198,8 @@
             containerConfig.withDns(dnsHosts);
         if( volumesFrom != null && !volumesFrom.isEmpty() )
             containerConfig.withVolumesFrom(VolumesFrom.parse(volumesFrom));
-<<<<<<< HEAD
         containerConfig.withTty(this.tty);
-	if(environment != null && environment.length > 0)
-=======
         if(environment != null && environment.length > 0)
->>>>>>> c9e54e13
             containerConfig.withEnv(environment);
 
         return containerConfig;
