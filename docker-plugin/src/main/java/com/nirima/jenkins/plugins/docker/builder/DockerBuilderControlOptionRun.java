package com.nirima.jenkins.plugins.docker.builder;

import com.google.common.base.Strings;

import com.github.dockerjava.api.DockerClient;
import com.github.dockerjava.api.DockerException;
import com.nirima.jenkins.plugins.docker.DockerSimpleTemplate;
import com.nirima.jenkins.plugins.docker.DockerTemplateBase;

import org.apache.commons.io.IOUtils;
import org.jenkinsci.plugins.tokenmacro.TokenMacro;
import org.kohsuke.stapler.DataBoundConstructor;

import java.io.IOException;
import java.io.InputStream;

import hudson.Extension;
import hudson.model.AbstractBuild;
import hudson.model.TaskListener;

/**
 * Created by magnayn on 30/01/2014.
 */
public class DockerBuilderControlOptionRun extends DockerBuilderControlCloudOption {

    public final String image;
    public final String dnsString;
    public final String dockerCommand;
    public final String volumesString;
    public final String volumesFrom;
    public final String environmentsString;
    public final String lxcConfString;
    public final boolean privileged;
    public final boolean tty;
    public final String hostname;
    public final String bindPorts;
    public final Integer memoryLimit;
    public final Integer cpuShares;
    public final boolean bindAllPorts;

    @DataBoundConstructor
    public DockerBuilderControlOptionRun( String cloudName,
            String image,
            String lxcConfString,
            String dnsString,
            String dockerCommand,
            String volumesString, String volumesFrom,
            String environmentsString,
            String hostname,
            Integer memoryLimit,
            Integer cpuShares,
            String bindPorts,
            boolean bindAllPorts,
            boolean privileged,
            boolean tty) {
        super(cloudName);
        this.image = image;

        this.lxcConfString = lxcConfString;
        this.dnsString = dnsString;
        this.dockerCommand = dockerCommand;
        this.volumesString = volumesString;
        this.volumesFrom = volumesFrom;
        this.environmentsString = environmentsString;
        this.privileged = privileged;
        this.tty = tty;
        this.hostname = hostname;
        this.bindPorts = bindPorts;
        this.memoryLimit = memoryLimit;
        this.cpuShares = cpuShares;
        this.bindAllPorts = bindAllPorts;
    }

    @Override
    public void execute(AbstractBuild<?, ?> build) throws DockerException, IOException {
        DockerClient client = getClient(build);

        // Expand some token macros

        String xImage    = expand(build, image);
        String xCommand  = expand(build, dockerCommand);
        String xHostname = expand(build, hostname);


        LOGGER.info("Pulling image " + xImage);

        InputStream result = client.pullImageCmd(xImage)
                .exec();

        String strResult = IOUtils.toString(result);
        LOGGER.info("Pull result = " + strResult);

        LOGGER.info("Starting container for image " + xImage );

        DockerTemplateBase template = new DockerSimpleTemplate(xImage,
                dnsString, xCommand,
<<<<<<< HEAD
                volumesString, volumesFrom, environmentsString, lxcConfString, xHostname, bindPorts, bindAllPorts, privileged, tty);
=======
                volumesString, volumesFrom, environmentsString, lxcConfString, xHostname,  memoryLimit, cpuShares, bindPorts, bindAllPorts, privileged);
>>>>>>> c9e54e13

        String containerId = template.provisionNew(client).getId();

        LOGGER.info("Started container " + containerId);
        getLaunchAction(build).started(client, containerId);
    }

    private String expand(AbstractBuild<?, ?> build, String text) {
        try {
            if(!Strings.isNullOrEmpty(text)  )
                text = TokenMacro.expandAll((AbstractBuild) build, TaskListener.NULL, text);

        } catch (Exception e) {
            e.printStackTrace();
        }
        return text;
    }

    @Extension
    public static final class DescriptorImpl extends DockerBuilderControlOptionDescriptor  {
        @Override
        public String getDisplayName() {
            return "Run Container";
        }

    }



}<|MERGE_RESOLUTION|>--- conflicted
+++ resolved
@@ -94,11 +94,7 @@
 
         DockerTemplateBase template = new DockerSimpleTemplate(xImage,
                 dnsString, xCommand,
-<<<<<<< HEAD
-                volumesString, volumesFrom, environmentsString, lxcConfString, xHostname, bindPorts, bindAllPorts, privileged, tty);
-=======
-                volumesString, volumesFrom, environmentsString, lxcConfString, xHostname,  memoryLimit, cpuShares, bindPorts, bindAllPorts, privileged);
->>>>>>> c9e54e13
+                volumesString, volumesFrom, environmentsString, lxcConfString, xHostname,  memoryLimit, cpuShares, bindPorts, bindAllPorts, privileged, tty);
 
         String containerId = template.provisionNew(client).getId();
 
