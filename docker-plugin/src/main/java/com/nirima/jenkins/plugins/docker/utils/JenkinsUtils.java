package com.nirima.jenkins.plugins.docker.utils;

import com.cloudbees.plugins.credentials.Credentials;
import com.cloudbees.plugins.credentials.common.StandardUsernamePasswordCredentials;
import com.github.dockerjava.api.command.InspectContainerResponse;
import com.github.dockerjava.api.model.AuthConfig;
import com.github.dockerjava.api.model.AuthConfigurations;
import com.github.dockerjava.api.model.ExposedPort;
import com.github.dockerjava.api.model.Ports;
import com.github.dockerjava.core.NameParser;
import com.nirima.jenkins.plugins.docker.DockerCloud;
import com.nirima.jenkins.plugins.docker.DockerPluginConfiguration;
import com.nirima.jenkins.plugins.docker.DockerRegistry;
import com.nirima.jenkins.plugins.docker.DockerSlave;
import hudson.Launcher;
import hudson.model.AbstractBuild;
import hudson.model.Node;
import hudson.model.Run;
import hudson.remoting.Channel;
import hudson.remoting.VirtualChannel;
import hudson.slaves.Cloud;
import jenkins.model.Jenkins;
import shaded.com.google.common.base.Optional;
import shaded.com.google.common.base.Predicate;
import shaded.com.google.common.collect.Collections2;
import shaded.com.google.common.collect.Iterables;

import javax.annotation.Nullable;
import java.net.InetAddress;
import java.net.UnknownHostException;
import java.util.Collection;
import java.util.Map;

import static hudson.plugins.sshslaves.SSHLauncher.lookupSystemCredentials;

/**
 * Utilities to fetch things out of jenkins environment.
 */
public class JenkinsUtils {
    /**
     * If the build was on a cloud, get the ID of that cloud.
     */
    public static Optional<DockerCloud> getCloudForBuild(AbstractBuild build) {

        Node node = build.getBuiltOn();
        if (node instanceof DockerSlave) {
            DockerSlave slave = (DockerSlave) node;
            return Optional.of(slave.getCloud());
        }

        return Optional.absent();
    }

    /**
     * If the build was workflow, get the ID of that channel.
     */
    public static Optional<DockerCloud> getCloudForChannel(VirtualChannel channel) {

        if( channel instanceof Channel) {
            Channel c = (Channel)channel;
            Node node = Jenkins.getInstance().getNode( c.getName() );
            if (node instanceof DockerSlave) {
                DockerSlave slave = (DockerSlave) node;
                return Optional.of(slave.getCloud());
            }
        }

        return Optional.absent();
    }

    public static Optional<DockerCloud> getCloudThatWeBuiltOn(Run<?,?> build, Launcher launcher) {
        Optional<DockerCloud> cloud;

        // A bit unpleasant, but the getBuiltOn method is in AbstractBuild and
        // we may be a workflow run.

        if( build instanceof AbstractBuild ) {
            cloud = JenkinsUtils.getCloudForBuild((AbstractBuild)build);
        } else {
            cloud = JenkinsUtils.getCloudForChannel(launcher.getChannel());
        }

        return cloud;
    }

    /**
     * Get the list of Docker servers.
     *
     * @return the list as a LinkedList of DockerCloud
     */
    public static synchronized Collection<DockerCloud> getServers() {

        Collection clouds = Collections2.filter(Jenkins.getInstance().clouds,
                new Predicate<Cloud>() {
                    public boolean apply(@Nullable Cloud input) {
                        return input instanceof DockerCloud;
                    }
                });

        return (Collection<DockerCloud>)clouds;
    }

    public static DockerCloud getServer(final String serverName) {

        return Iterables.find(getServers(), new Predicate<DockerCloud>() {
            public boolean apply(@Nullable DockerCloud input) {
                return serverName.equals(input.getDisplayName());
            }
        });
    }

    public static String getHostnameFromBinding(InspectContainerResponse inspectContainerResponse) {
        Map<ExposedPort, Ports.Binding[]> bindings = inspectContainerResponse.getHostConfig().getPortBindings().getBindings();
        if (bindings != null && !bindings.isEmpty())  {
            Ports.Binding[] binding = bindings.values().iterator().next();
            if (binding != null && binding.length > 0) {
                String hostIp = binding[0].getHostIp();
                return getHostnameForIp(hostIp);
            }
        }

        return null;
    }

    private static String getHostnameForIp(String hospIp) {
        try {
            return InetAddress.getByName(hospIp).getHostName();
        } catch (UnknownHostException e) {
            return hospIp;
        }
    }

    public static AuthConfigurations getAuthConfigurations() {
        AuthConfigurations authConfigurations = new AuthConfigurations();

        for(DockerRegistry registry : DockerPluginConfiguration.get().getRegistryList())
        {
            AuthConfig ac = makeAuthConfig(registry);
            if( ac != null ) {
                authConfigurations.addConfig(ac);
            }
        }

        return authConfigurations;
    }

    public static AuthConfig getAuthConfigFor(String imageName) {
        // Do we have an auth config for the registry defined in this tag?
        NameParser.ReposTag reposTag = NameParser.parseRepositoryTag(imageName);
        NameParser.HostnameReposName hostnameReposName = NameParser.resolveRepositoryName(reposTag.repos);

        DockerRegistry registry = DockerPluginConfiguration.get().getRegistryByName(hostnameReposName.hostname);
        return makeAuthConfig(registry);
    }
    protected static AuthConfig makeAuthConfig(DockerRegistry registry) {
        if( registry == null )
            return null;

        Credentials credentials = lookupSystemCredentials(registry.credentialsId);

        return makeAuthConfig(credentials).withRegistryAddress(registry.registry);
    }

    protected static AuthConfig makeAuthConfig(Credentials credentials) {
        if (credentials instanceof StandardUsernamePasswordCredentials) {
            StandardUsernamePasswordCredentials usernamePasswordCredentials =
                ((StandardUsernamePasswordCredentials) credentials);

<<<<<<< HEAD
            AuthConfig ac = new AuthConfig();
            ac.withUsername( usernamePasswordCredentials.getUsername() );
            ac.withPassword( usernamePasswordCredentials.getPassword().getPlainText() );
=======
            AuthConfig ac = new AuthConfig()
            		.withUsername( usernamePasswordCredentials.getUsername() )
            		.withPassword( usernamePasswordCredentials.getPassword().getPlainText() );
>>>>>>> cfbe3830

            return ac;
        }

        return null;
    }
}<|MERGE_RESOLUTION|>--- conflicted
+++ resolved
@@ -164,17 +164,11 @@
     protected static AuthConfig makeAuthConfig(Credentials credentials) {
         if (credentials instanceof StandardUsernamePasswordCredentials) {
             StandardUsernamePasswordCredentials usernamePasswordCredentials =
-                ((StandardUsernamePasswordCredentials) credentials);
+                    ((StandardUsernamePasswordCredentials) credentials);
 
-<<<<<<< HEAD
-            AuthConfig ac = new AuthConfig();
-            ac.withUsername( usernamePasswordCredentials.getUsername() );
-            ac.withPassword( usernamePasswordCredentials.getPassword().getPlainText() );
-=======
             AuthConfig ac = new AuthConfig()
             		.withUsername( usernamePasswordCredentials.getUsername() )
             		.withPassword( usernamePasswordCredentials.getPassword().getPlainText() );
->>>>>>> cfbe3830
 
             return ac;
         }
