--- conflicted
+++ resolved
@@ -30,48 +30,17 @@
         <jenkins.parent.version>${project.parent.version}</jenkins.parent.version>
     </properties>
 
-<<<<<<< HEAD
     <modules>
         <module>docker-plugin</module>            
         <module>docker-java-shaded</module>
     </modules>
-=======
-    <dependencies>
-        <dependency> <!-- Overwrites transitive dependency, otherwise fails with java.lang.ClassNotFoundException: org.apache.http.config.Lookup-->
-            <groupId>org.apache.httpcomponents</groupId>
-            <artifactId>httpclient</artifactId>
-            <version>4.3.6</version>
-        </dependency>
-        <dependency>
-            <groupId>com.nirima.docker-java</groupId>
-            <artifactId>docker-java</artifactId>
-            <version>1.0.1-SNAPSHOT</version>
-        </dependency>
-        <dependency>
-            <groupId>org.jenkins-ci.plugins</groupId>
-            <artifactId>ssh-slaves</artifactId>
-            <version>1.6</version>
-        </dependency>
-        <dependency>
-            <groupId>org.jenkins-ci.plugins</groupId>
-            <artifactId>token-macro</artifactId>
-            <version>1.7</version>
-            <optional>true</optional>
-        </dependency>
-        <dependency>
-            <groupId>org.jenkins-ci.plugins</groupId>
-            <artifactId>durable-task</artifactId>
-            <version>0.5</version>
-        </dependency>
-    </dependencies>
->>>>>>> c1326a46
 
     <build>
         <pluginManagement>
-            <plugins>
-                <plugin>
-                    <groupId>org.jenkins-ci.tools</groupId>
-                    <artifactId>maven-hpi-plugin</artifactId>
+        <plugins>
+            <plugin>
+                <groupId>org.jenkins-ci.tools</groupId>
+                <artifactId>maven-hpi-plugin</artifactId>
                     <version>${hpi.plugin.version}</version>
                     <dependencies>
                         <dependency>
@@ -85,17 +54,17 @@
                             <version>${stapler.version}</version>
                         </dependency>
                     </dependencies>
-                    <configuration>
+                <configuration>
                         <dependentWarExcludes>com.github.dockerjava*,com.google.guava*</dependentWarExcludes>
-                        <archive>
-                            <manifestEntries>
-                                <Mask-Classes>com.google.common</Mask-Classes>
-                            </manifestEntries>
-                        </archive>
-                        <maskClasses>com.google.common.</maskClasses>
-                    </configuration>
-                </plugin>
-            </plugins>
+                    <archive>
+                        <manifestEntries>
+                            <Mask-Classes>com.google.common</Mask-Classes>
+                        </manifestEntries>
+                    </archive>
+                    <maskClasses>com.google.common.</maskClasses>
+                </configuration>
+            </plugin>
+        </plugins>
         </pluginManagement>
         <finalName>${project.artifactId}</finalName>
         <plugins>
