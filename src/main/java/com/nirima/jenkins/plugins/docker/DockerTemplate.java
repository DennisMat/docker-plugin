--- conflicted
+++ resolved
@@ -6,7 +6,6 @@
 import com.github.dockerjava.api.command.PullImageCmd;
 import com.github.dockerjava.api.exception.DockerClientException;
 import com.github.dockerjava.api.exception.NotFoundException;
-import com.github.dockerjava.api.model.Capability;
 import com.github.dockerjava.api.model.PortBinding;
 import com.github.dockerjava.api.model.PullResponseItem;
 import com.github.dockerjava.core.command.PullImageResultCallback;
@@ -226,12 +225,15 @@
     }
 
     @CheckForNull
-<<<<<<< HEAD
     public List<String> getSecurityOpts() {
         return dockerTemplateBase.getSecurityOpts();
     }
 
-=======
+    public String getSecurityOptsString() {
+        return dockerTemplateBase.getSecurityOptsString();
+    }
+
+    @CheckForNull
     public List<String> getCapabilitiesToAdd() {
         return dockerTemplateBase.getCapabilitiesToAdd();
     }
@@ -247,14 +249,6 @@
 
     public String getCapabilitiesToDropString() {
         return dockerTemplateBase.getCapabilitiesToDropString();
-    }
-
-    @CheckForNull
-    public List<String> getSecurityOpts() { return dockerTemplateBase.getSecurityOpts(); }
-
->>>>>>> ccc710fe
-    public String getSecurityOptsString() {
-        return dockerTemplateBase.getSecurityOptsString();
     }
 
     public DockerRegistryEndpoint getRegistry() {
@@ -661,7 +655,7 @@
     /**
      * Returns a node name for a new node that doesn't clash with any we've
      * currently got.
-     *
+     * 
      * @param templateName
      *            The template's {@link #getName()}. This is used as a prefix for
      *            the node name.
