--- conflicted
+++ resolved
@@ -181,13 +181,9 @@
         if( dnsHosts.length > 0 )
             containerConfig.withDns(dnsHosts);
         if( volumesFrom != null && !volumesFrom.isEmpty() )
-<<<<<<< HEAD
-            containerConfig.setVolumesFrom(volumesFrom);
-        if(environment != null && environment.length > 0)
-            containerConfig.setEnv(environment);
-=======
             containerConfig.withVolumesFrom(volumesFrom);
->>>>>>> a012ec5e
+	if(environment != null && environment.length > 0)
+            containerConfig.withEnv(environment);
 
         return containerConfig;
     }
@@ -228,15 +224,9 @@
     }
 
 
-<<<<<<< HEAD
-    protected List<HostConfig.LxcConf> getLxcConf(HostConfig hostConfig) {
-        List<HostConfig.LxcConf> temp = new ArrayList<HostConfig.LxcConf>();
-        if( lxcConfString == null || lxcConfString.trim().equals("") )
-=======
     protected List<LxcConf> getLxcConf() {
         List<LxcConf> temp = new ArrayList<LxcConf>();
-        if( lxcConfString == null )
->>>>>>> a012ec5e
+        if( lxcConfString == null || lxcConfString.trim().equals(""))
             return temp;
         for (String item : lxcConfString.split(" ")) {
             String[] keyValuePairs = item.split("=");
