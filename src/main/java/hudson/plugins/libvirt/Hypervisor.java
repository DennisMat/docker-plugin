/**
 *  Copyright (C) 2010, Byte-Code srl <http://www.byte-code.com>
 *  Copyright (C) 2012  Philipp Bartsch <tastybug@tastybug.com>
 *
 *  This program is free software: you can redistribute it and/or modify
 *  it under the terms of the GNU General Public License as published by
 *  the Free Software Foundation, either version 3 of the License, or
 *  (at your option) any later version.
 *
 *  This program is distributed in the hope that it will be useful,
 *  but WITHOUT ANY WARRANTY; without even the implied warranty of
 *  MERCHANTABILITY or FITNESS FOR A PARTICULAR PURPOSE.  See the
 *  GNU General Public License for more details.
 *
 *  You should have received a copy of the GNU General Public License
 *  along with this program.  If not, see <http://www.gnu.org/licenses/>.
 *
 * Date: Mar 04, 2010
 * @author Marco Mornati<mmornati@byte-code.com>
 * @author Philipp Bartsch <tastybug@tastybug.com>
 */
package hudson.plugins.libvirt;

import hudson.Extension;
import hudson.model.Descriptor;
import hudson.model.Label;
<<<<<<< HEAD
=======
import hudson.model.TaskListener;
import hudson.Extension;
>>>>>>> daf8b875
import hudson.slaves.Cloud;
import hudson.slaves.NodeProvisioner;
import hudson.util.FormValidation;

<<<<<<< HEAD
import java.util.ArrayList;
=======
import java.util.Map;
import java.util.HashMap;
import java.util.Hashtable;
>>>>>>> daf8b875
import java.util.Collection;
import java.util.Collections;
import java.util.HashMap;
import java.util.List;
import java.util.Map;
import java.util.concurrent.ConcurrentHashMap;
import java.util.concurrent.ConcurrentMap;
import java.util.logging.Level;
import java.util.logging.LogRecord;
import java.util.logging.Logger;

import javax.servlet.ServletException;

import net.sf.json.JSONObject;

import org.kohsuke.stapler.DataBoundConstructor;
import org.kohsuke.stapler.QueryParameter;
import org.kohsuke.stapler.StaplerRequest;
import org.libvirt.Connect;
import org.libvirt.Domain;
import org.libvirt.LibvirtException;

/**
 * Represents a virtual datacenter.
 */
public class Hypervisor extends Cloud {

    private static final Logger LOGGER = Logger.getLogger(Hypervisor.class.getName());
    private final String hypervisorType;
    private final String hypervisorHost;
    private final String hypervisorSystemUrl;
    private final int hypervisorSshPort;
    private final String username;
<<<<<<< HEAD
    private Connect connection;
    
=======
    private final int maxOnlineSlaves;
    private transient int currentOnlineSlaveCount = 0;
    private transient Hashtable<String, String> currentOnline;

>>>>>>> daf8b875
    @DataBoundConstructor
    public Hypervisor(String hypervisorType, String hypervisorHost, int hypervisorSshPort, String hypervisorSystemUrl, String username, int maxOnlineSlaves) {
        super("Hypervisor(libvirt)");
        this.hypervisorType = hypervisorType;
        this.hypervisorHost = hypervisorHost;
        if (hypervisorSystemUrl != null && !hypervisorSystemUrl.equals("")) {
            this.hypervisorSystemUrl = hypervisorSystemUrl;
        } else {
            this.hypervisorSystemUrl = "system";
        }
        this.hypervisorSshPort = hypervisorSshPort <= 0 ? 22 : hypervisorSshPort;
        this.username = username;
        this.maxOnlineSlaves = maxOnlineSlaves;
    }

    protected void EnsureLists() {
        if (currentOnline == null)
            currentOnline = new Hashtable<String, String>();
    }

    private synchronized Connect getOrCreateConnection() {
    	if (connection == null) {
	        String hypervisorUri = getHypervisorURI();
	        LOGGER.log(Level.INFO, "Trying to establish a connection to hypervisor URI: {0} as {1}/******",
	                new Object[]{hypervisorUri, username});
	        
	        try {
	            connection = new Connect(hypervisorUri, false);
	            
	            LOGGER.log(Level.INFO, "Established connection to hypervisor URI: {0} as {1}/******",
	                    new Object[]{hypervisorUri, username});
	        } catch (LibvirtException e) {
	            LogRecord rec = new LogRecord(Level.WARNING,
	                    "Failed to establish connection to hypervisor URI: {0} as {1}/******");
	            rec.setThrown(e);
	            rec.setParameters(new Object[]{hypervisorUri, username});
	            LOGGER.log(rec);
	        }
    	}
        return connection;
    }
    
    public String getHypervisorHost() {
        return hypervisorHost;
    }

    public int getHypervisorSshPort() {
        return hypervisorSshPort;
    }

    public String getHypervisorType() {
        return hypervisorType;
    }

    public String getHypervisorSystemUrl() {
        return hypervisorSystemUrl;
    }

    public String getUsername() {
        return username;
    }
    
    public int getMaxOnlineSlaves() {
        return maxOnlineSlaves;
    }

    public synchronized int getCurrentOnlineSlaveCount() {
        return currentOnlineSlaveCount;
    }

    public String getHypervisorDescription() {
        return getHypervisorType() + " - " + getHypervisorHost();
    }

    public synchronized Map<String, Domain> getDomains() throws LibvirtException {
        Map<String, Domain> domains = new HashMap<String, Domain>();
        Connect con = getOrCreateConnection();
        LogRecord info = new LogRecord(Level.INFO, "Getting hypervisor domains.");
        LOGGER.log(info);
        if (con != null) {
            for (String c : con.listDefinedDomains()) {
                if (c != null && !c.equals("")) {
                    Domain domain = null;
                    try {
                        domain = con.domainLookupByName(c);
                        domains.put(domain.getName(), domain);
                    } catch (Exception e) {
                        LogRecord rec = new LogRecord(Level.INFO, "Error retreiving information for domain with name: {0}.");
                        rec.setParameters(new Object[]{c});
                        rec.setThrown(e);
                        LOGGER.log(rec);
                    }
                }
            }
            for (int c : con.listDomains()) {
                Domain domain = null;
                try {
                    domain = con.domainLookupByID(c);
                    domains.put(domain.getName(), domain);
                } catch (Exception e) {
                    LogRecord rec = new LogRecord(Level.INFO, "Error retreiving information for domain with id: {0}.");
                    rec.setParameters(new Object[]{c});
                    rec.setThrown(e);
                    LOGGER.log(rec);
                }
            }      
           
            
        } else {
            LogRecord rec = new LogRecord(Level.SEVERE, "Cannot connect to datacenter {0} as {1}/******");
            rec.setParameters(new Object[]{hypervisorHost, username});
            LOGGER.log(rec);
        }

        return domains;
    }

    /**
     * Returns a <code>List</code> of VMs configured on the hypervisor. This method always retrieves the current list of
     * VMs to ensure that newly available instances show up right away.
     * 
     * @return the virtual machines
     */
    public synchronized List<VirtualMachine> getVirtualMachines() {
    	List<VirtualMachine> vmList = new ArrayList<VirtualMachine>();
        try {
        	Map<String, Domain> domains = getDomains();
            for (String domainName : domains.keySet()) {
                vmList.add(new VirtualMachine(this, domainName));
            }
        } catch (Exception e) {
            LogRecord rec = new LogRecord(Level.SEVERE, "Cannot connect to datacenter {0} as {1}/******");
            rec.setThrown(e);
            rec.setParameters(new Object[]{hypervisorHost, username});
            LOGGER.log(rec);
        }
        return vmList;
    }

    /**
     * Returns an array of snapshots names/ids of a given VM as found by libvirt.
     * 
     * @param virtualMachineName 	the name of the vm
     * @return 						the array of snapshot ids (can be empty)
     */
    public synchronized String[] getSnapshots (String virtualMachineName) {
    	try {
    		LogRecord rec = new LogRecord(Level.INFO, "Searching snapshots for " + virtualMachineName);
    		LOGGER.log(rec);
	        for (Domain domain : getDomains().values()) {
	        	if (domain.getName().equals(virtualMachineName)) {
	        		rec = new LogRecord(Level.INFO, "Fetching snapshots for " + virtualMachineName + ": " + domain.snapshotNum());
	        		LOGGER.log(rec);
	        		return domain.snapshotListNames();
	        	}
	        }
    	} catch (LibvirtException lve) {
    		LogRecord rec = new LogRecord(Level.SEVERE, "Failed to fetch snapshot ids for VM {0} at datacenter {1} as {2}/******");
            rec.setThrown(lve);
            rec.setParameters(new Object[]{virtualMachineName, hypervisorHost, username});
            LOGGER.log(rec);
    	}
        return new String[0];
    }

    public Collection<NodeProvisioner.PlannedNode> provision(Label label, int i) {
        return Collections.emptySet();
    }

    public boolean canProvision(Label label) {
        return false;
    }

    @Override
    public String toString() {
        StringBuilder sb = new StringBuilder();
        sb.append("Hypervisor");
        sb.append("{hypervisorUri='").append(hypervisorHost).append('\'');
        sb.append(", username='").append(username).append('\'');
        sb.append('}');
        return sb.toString();
    }

    public synchronized Boolean canMarkVMOnline(String slaveName, String vmName) {
        EnsureLists();
        
        // Don't allow more than max.
        if ((maxOnlineSlaves > 0) && (currentOnline.size() == maxOnlineSlaves))
            return Boolean.FALSE;
        
        // Don't allow two slaves to the same VM to fire up.
        if (currentOnline.containsValue(vmName))
            return Boolean.FALSE;
        
        // Don't allow two instances of the same slave, although Jenkins will
        // probably not encounter this.
        if (currentOnline.containsKey(slaveName))
            return Boolean.FALSE;
        
        // Don't allow a misconfigured slave to try start
        if ("".equals(vmName) || "".equals(slaveName)) {
            LogRecord rec = new LogRecord(Level.WARNING, "Slave '"+slaveName+"' (using VM '"+vmName+"') appears to be misconfigured.");
            LOGGER.log(rec);
            return Boolean.FALSE;
        }
        
        return Boolean.TRUE;
    }
    
    public synchronized Boolean markVMOnline(String slaveName, String vmName) {
        EnsureLists();
        
        // If the combination is already in the list, it's good.
        if (currentOnline.containsKey(slaveName) && currentOnline.get(slaveName).equals(vmName))
            return Boolean.TRUE;
        
        if (!canMarkVMOnline(slaveName, vmName))
            return Boolean.FALSE;
        
        currentOnline.put(slaveName, vmName);
        currentOnlineSlaveCount++;
        
        return Boolean.TRUE;
    }

    public synchronized void markVMOffline(String slaveName, String vmName) {
        EnsureLists();
        
        if (currentOnline.remove(slaveName) != null)
            currentOnlineSlaveCount--;
    }

    @Override
    public DescriptorImpl getDescriptor() {
        return (DescriptorImpl) super.getDescriptor();
    }

    public String getHypervisorURI() {
    	return constructHypervisorURI(hypervisorType, "ssh://", username, hypervisorHost, hypervisorSshPort, hypervisorSystemUrl);
    }

    private static String constructHypervisorURI (String hypervisorType, String protocol, String userName, String hypervisorHost, int hypervisorPort, String hypervisorSysUrl) {
    	// Fixing JENKINS-14617
    	final String separator = (hypervisorSysUrl.contains("?")) ? "&" : "?";
    	return hypervisorType.toLowerCase() + "+" + protocol + userName + "@" + hypervisorHost + ":" + hypervisorPort + "/" + hypervisorSysUrl + separator + "no_tty=1";
    }
    
    @Extension
    public static final class DescriptorImpl extends Descriptor<Cloud> {

        public final ConcurrentMap<String, Hypervisor> hypervisors = new ConcurrentHashMap<String, Hypervisor>();
        private String hypervisorType;
        private String hypervisorHost;
        private String hypervisorSystemUrl;
        private int hypervisorSshPort;
        private String username;

        public String getDisplayName() {
            return "Hypervisor (via libvirt)";
        }

        @Override
        public boolean configure(StaplerRequest req, JSONObject o) throws FormException {
            hypervisorType = o.getString("hypervisorType");
            hypervisorHost = o.getString("hypervisorHost");
            hypervisorSystemUrl = o.getString("hypervisorSystemUrl");
            hypervisorSshPort = o.getInt("hypervisorSshPort");
            username = o.getString("username");
            save();
            return super.configure(req, o);
        }

        public FormValidation doTestConnection(
                @QueryParameter String hypervisorType, @QueryParameter String hypervisorHost, @QueryParameter String hypervisorSshPort,
                @QueryParameter String username, @QueryParameter String hypervisorSystemUrl) throws Exception, ServletException {
            try {
                if (hypervisorHost == null) {
                    return FormValidation.error("Hypervisor Host is not specified!");
                }
                if (hypervisorType == null) {
                    return FormValidation.error("Hypervisor type is not specified!");
                }
                if (username == null) {
                    return FormValidation.error("Username is not specified!");
                }

                String hypervisorUri = constructHypervisorURI (hypervisorType, "ssh://", username, hypervisorHost, Integer.parseInt(hypervisorSshPort), hypervisorSystemUrl);

                LogRecord rec = new LogRecord(Level.INFO,
                        "Testing connection to hypervisor: {0}");
                rec.setParameters(new Object[]{hypervisorUri});
                LOGGER.log(rec);
                Connect hypervisorConnection = new Connect(hypervisorUri, false);
                hypervisorConnection.close();
                return FormValidation.ok("Successfully connected to: " + hypervisorUri);
            } catch (LibvirtException e) {
                LogRecord rec = new LogRecord(Level.WARNING,
                        "Failed to check hypervisor connection to {0} as {1}/******");
                rec.setThrown(e);
                rec.setParameters(new Object[]{hypervisorHost, username});
                LOGGER.log(rec);
                return FormValidation.error(e.getMessage());
            } catch (UnsatisfiedLinkError e) {
                LogRecord rec = new LogRecord(Level.WARNING,
                        "Failed to connect to hypervisor. Check libvirt installation on jenkins machine!");
                rec.setThrown(e);
                rec.setParameters(new Object[]{hypervisorHost, username});
                LOGGER.log(rec);
                return FormValidation.error(e.getMessage());
            } catch (Exception e) {
                LogRecord rec = new LogRecord(Level.WARNING,
                        "Failed to connect to hypervisor. Check libvirt installation on jenkins machine!");
                rec.setThrown(e);
                rec.setParameters(new Object[]{hypervisorHost, username});
                LOGGER.log(rec);
                return FormValidation.error(e.getMessage());
            }
        }

        public String getHypervisorHost() {
            return hypervisorHost;
        }

        public int getHypervisorSshPort() {
            return hypervisorSshPort;
        }

        public String getHypervisorSystemUrl() {
            return hypervisorSystemUrl;
        }

        public String getHypervisorType() {
            return hypervisorType;
        }

        public String getUsername() {
            return username;
        }

        public List<String> getHypervisorTypes() {
            List<String> types = new ArrayList<String>();
            types.add("QEMU");
            types.add("XEN");
            return types;
        }
    }
}<|MERGE_RESOLUTION|>--- conflicted
+++ resolved
@@ -24,25 +24,15 @@
 import hudson.Extension;
 import hudson.model.Descriptor;
 import hudson.model.Label;
-<<<<<<< HEAD
-=======
-import hudson.model.TaskListener;
-import hudson.Extension;
->>>>>>> daf8b875
 import hudson.slaves.Cloud;
 import hudson.slaves.NodeProvisioner;
 import hudson.util.FormValidation;
 
-<<<<<<< HEAD
 import java.util.ArrayList;
-=======
-import java.util.Map;
-import java.util.HashMap;
-import java.util.Hashtable;
->>>>>>> daf8b875
 import java.util.Collection;
 import java.util.Collections;
 import java.util.HashMap;
+import java.util.Hashtable;
 import java.util.List;
 import java.util.Map;
 import java.util.concurrent.ConcurrentHashMap;
@@ -73,15 +63,11 @@
     private final String hypervisorSystemUrl;
     private final int hypervisorSshPort;
     private final String username;
-<<<<<<< HEAD
-    private Connect connection;
-    
-=======
     private final int maxOnlineSlaves;
     private transient int currentOnlineSlaveCount = 0;
     private transient Hashtable<String, String> currentOnline;
-
->>>>>>> daf8b875
+    private Connect connection;
+    
     @DataBoundConstructor
     public Hypervisor(String hypervisorType, String hypervisorHost, int hypervisorSshPort, String hypervisorSystemUrl, String username, int maxOnlineSlaves) {
         super("Hypervisor(libvirt)");
