package io.jenkins.docker.connector;

import com.github.dockerjava.api.command.CreateContainerCmd;
import com.github.dockerjava.api.command.InspectContainerResponse;
import hudson.Extension;
import hudson.model.Descriptor;
import hudson.model.TaskListener;
import hudson.slaves.ComputerLauncher;
import hudson.slaves.JNLPLauncher;
import io.jenkins.docker.DockerTransientNode;
import io.jenkins.docker.client.DockerAPI;
import io.jenkins.docker.client.DockerEnvUtils;
import jenkins.model.Jenkins;
import jenkins.slaves.JnlpSlaveAgentProtocol;
import org.apache.commons.lang.StringUtils;
import org.jenkinsci.Symbol;
import org.kohsuke.stapler.DataBoundConstructor;
import org.kohsuke.stapler.DataBoundSetter;

import java.io.IOException;
import java.util.ArrayList;
import java.util.Arrays;
import java.util.List;

/**
 * @author <a href="mailto:nicolas.deloof@gmail.com">Nicolas De Loof</a>
 */
public class DockerComputerJNLPConnector extends DockerComputerConnector {

    private String user;
    private final JNLPLauncher jnlpLauncher;
    private String jenkinsUrl;

    @DataBoundConstructor
    public DockerComputerJNLPConnector(JNLPLauncher jnlpLauncher) {
        this.jnlpLauncher = jnlpLauncher;
    }


    public String getUser() {
        return user;
    }

    @DataBoundSetter
    public void setUser(String user) {
        this.user = user;
    }

    public String getJenkinsUrl(){ return jenkinsUrl; }

    @DataBoundSetter
    public void setJenkinsUrl(String jenkinsUrl){ this.jenkinsUrl = jenkinsUrl; }

    public DockerComputerJNLPConnector withUser(String user) {
        this.user = user;
        return this;
    }

    public DockerComputerJNLPConnector withJenkinsUrl(String jenkinsUrl) {
        this.jenkinsUrl = jenkinsUrl;
        return this;
    }

    public JNLPLauncher getJnlpLauncher() {
        return jnlpLauncher;
    }


    @Override
    protected ComputerLauncher createLauncher(final DockerAPI api, final String workdir, final InspectContainerResponse inspect, TaskListener listener) throws IOException, InterruptedException {
        return new JNLPLauncher();
    }

    @Override
    public void beforeContainerCreated(DockerAPI api, String workdir, CreateContainerCmd cmd) throws IOException, InterruptedException {
        List<String> args = new ArrayList<>();
        if (StringUtils.isNotBlank(jnlpLauncher.tunnel)) {
            args.addAll(Arrays.asList("-tunnel", jnlpLauncher.tunnel));
        }

        String nodeName = DockerTransientNode.nodeName(cmd.getName());

        args.addAll(Arrays.asList(
                "-url", StringUtils.isEmpty(jenkinsUrl) ? Jenkins.getInstance().getRootUrl() : jenkinsUrl,
                JnlpSlaveAgentProtocol.SLAVE_SECRET.mac(nodeName),
                nodeName));

        cmd.withCmd(args.toArray(new String[args.size()]));
        String vmargs = jnlpLauncher.vmargs;
        if (StringUtils.isNotBlank(vmargs)) {
<<<<<<< HEAD
            String[] env = cmd.getEnv();
            List<String> cmdEnv = (env == null) ? new ArrayList<>(1) : new ArrayList<>(Arrays.asList(env));
            cmdEnv.add("JAVA_OPT=" + vmargs.trim());
            cmd.withEnv(cmdEnv);
=======
            DockerEnvUtils.addEnvToCmd("JAVA_OPT", vmargs.trim(), cmd);
>>>>>>> 2da42c5c
        }
        if (StringUtils.isNotBlank(user)) {
            cmd.withUser(user);
        }
    }

    @Override
    public void afterContainerStarted(DockerAPI api, String workdir, String containerId) throws IOException, InterruptedException {
    }

    @Extension @Symbol("jnlp")
    public static final class DescriptorImpl extends Descriptor<DockerComputerConnector> {

        @Override
        public String getDisplayName() {
            return "Connect with JNLP";
        }

    }
}<|MERGE_RESOLUTION|>--- conflicted
+++ resolved
@@ -88,14 +88,7 @@
         cmd.withCmd(args.toArray(new String[args.size()]));
         String vmargs = jnlpLauncher.vmargs;
         if (StringUtils.isNotBlank(vmargs)) {
-<<<<<<< HEAD
-            String[] env = cmd.getEnv();
-            List<String> cmdEnv = (env == null) ? new ArrayList<>(1) : new ArrayList<>(Arrays.asList(env));
-            cmdEnv.add("JAVA_OPT=" + vmargs.trim());
-            cmd.withEnv(cmdEnv);
-=======
             DockerEnvUtils.addEnvToCmd("JAVA_OPT", vmargs.trim(), cmd);
->>>>>>> 2da42c5c
         }
         if (StringUtils.isNotBlank(user)) {
             cmd.withUser(user);
