package com.nirima.jenkins.plugins.docker;

import com.cloudbees.plugins.credentials.CredentialsProvider;
import com.cloudbees.plugins.credentials.CredentialsStore;
import com.cloudbees.plugins.credentials.common.UsernamePasswordCredentials;
import com.cloudbees.plugins.credentials.domains.Domain;
import com.cloudbees.plugins.credentials.impl.UsernamePasswordCredentialsImpl;
import com.nirima.jenkins.plugins.docker.strategy.DockerOnceRetentionStrategy;
import hudson.model.Node;
import io.jenkins.docker.client.DockerAPI;
import io.jenkins.docker.connector.DockerComputerAttachConnector;
import org.jenkinsci.plugins.docker.commons.credentials.DockerServerCredentials;
import org.jenkinsci.plugins.docker.commons.credentials.DockerServerEndpoint;
import org.junit.Assert;
import org.junit.Rule;
import org.junit.Test;
import org.jvnet.hudson.test.JenkinsRule;

import java.util.Collections;

import static com.cloudbees.plugins.credentials.CredentialsScope.SYSTEM;

/**
 * @author Kanstantsin Shautsou
 */
public class DockerCloudTest {

    @Rule
    public JenkinsRule jenkins = new JenkinsRule();

    @Test
    public void testConstructor_0_10_2() {
        new DockerCloud("name",
                Collections.<DockerTemplate>emptyList(), //templates
                "http://localhost:4243", //serverUrl
                100, //containerCap,
                10, // connectTimeout,
                10, // readTimeout,
                null, // credentialsId,
                null, //version
                null); // dockerHostname
    }

    @Test
    public void globalConfigRoundtrip() throws Exception {

        // Create fake credentials, so they are selectable on configuration for during configuration roundtrip
        final CredentialsStore store = CredentialsProvider.lookupStores(jenkins.getInstance()).iterator().next();
        DockerServerCredentials dc = new DockerServerCredentials(SYSTEM, "credentialsId", "test", null, null, null);
        store.addCredentials(Domain.global(), dc);
        UsernamePasswordCredentials rc = new UsernamePasswordCredentialsImpl(SYSTEM, "pullCredentialsId", null, null, null);
        store.addCredentials(Domain.global(), rc);

        final DockerTemplate template = new DockerTemplate(
                new DockerTemplateBase("image", "pullCredentialsId", "dnsString", "network",
<<<<<<< HEAD
                        "dockerCommand", "volumesString", "volumesFromString", "environmentString",
                        "hostname", "user1", "", 128, 256, 42, 102, "bindPorts", true, true, true, "macAddress", "extraHostsString"),
=======
                        "dockerCommand", "volumesString", "volumesFroString", "environmentString",
                        "hostname", 128, 256, 42, 102, "bindPorts", true, true, true, "macAddress", "extraHostsString",
                        "SYS_ADMIN", "CHOWN", "seccomp=unconfined"),
>>>>>>> ccc710fe
                new DockerComputerAttachConnector("jenkins"),
                "labelString", "remoteFs", "10");
        template.setPullStrategy(DockerImagePullStrategy.PULL_NEVER);
        template.setMode(Node.Mode.NORMAL);
        template.setRemoveVolumes(true);
        template.setStopTimeout(42);
        template.setRetentionStrategy(new DockerOnceRetentionStrategy(33));

        DockerCloud cloud = new DockerCloud("docker", new DockerAPI(new DockerServerEndpoint("uri", "credentialsId")),
                Collections.singletonList(template));

        jenkins.getInstance().clouds.replaceBy(Collections.singleton(cloud));

        jenkins.configRoundtrip();

        Assert.assertEquals(cloud, jenkins.getInstance().clouds.get(0));
    }

    @Test
    public void keepTrackOfContainersInProgress() {
        final DockerTemplate i1 = new DockerTemplate(new DockerTemplateBase("image1"), null, null, null, null);
        final DockerTemplate i2 = new DockerTemplate(new DockerTemplateBase("image2"), null, null, null, null);
        final String uniqueId = Integer.toString(hashCode(), 36);
        final DockerCloud c1 = new DockerCloud("cloud1." + uniqueId, null, null);
        final DockerCloud c2 = new DockerCloud("cloud2." + uniqueId, null, null);

        assertCount(c1, c2, i1, i2, 0, 0, 0, 0);
        Assert.assertEquals("DockerCloud.CONTAINERS_IN_PROGRESS is empty to start with",
                DockerCloud.CONTAINERS_IN_PROGRESS, Collections.EMPTY_MAP);

        c1.incrementContainersInProgress(i1);
        assertCount(c1, c2, i1, i2, 1, 0, 0, 0);
        c1.decrementContainersInProgress(i2);
        assertCount(c1, c2, i1, i2, 1, -1, 0, 0);
        c2.incrementContainersInProgress(i1);
        assertCount(c1, c2, i1, i2, 1, -1, 1, 0);
        c2.incrementContainersInProgress(i1);
        assertCount(c1, c2, i1, i2, 1, -1, 2, 0);

        c1.decrementContainersInProgress(i1);
        assertCount(c1, c2, i1, i2, 0, -1, 2, 0);
        c1.incrementContainersInProgress(i2);
        assertCount(c1, c2, i1, i2, 0, 0, 2, 0);
        c2.decrementContainersInProgress(i1);
        assertCount(c1, c2, i1, i2, 0, 0, 1, 0);
        c2.decrementContainersInProgress(i1);
        assertCount(c1, c2, i1, i2, 0, 0, 0, 0);
        Assert.assertEquals("DockerCloud.CONTAINERS_IN_PROGRESS is empty afterwards",
                DockerCloud.CONTAINERS_IN_PROGRESS, Collections.EMPTY_MAP);
    }

    private static void assertCount(DockerCloud c1, DockerCloud c2, DockerTemplate i1, DockerTemplate i2, int c1i1,
            int c1i2, int c2i1, int c2i2) {
        final int c1All = c1i1 + c1i2;
        final int c2All = c2i1 + c2i2;
        final String state = "when c1(" + c1i1 + "," + c1i2 + "), c2(" + c2i1 + "," + c2i2 + "), ";
        Assert.assertEquals(state + "c1.countContainersInProgress()", c1All, c1.countContainersInProgress());
        Assert.assertEquals(state + "c2.countContainersInProgress()", c2All, c2.countContainersInProgress());
        Assert.assertEquals(state + "c1.countContainersInProgress(i1)", c1i1, c1.countContainersInProgress(i1));
        Assert.assertEquals(state + "c1.countContainersInProgress(i2)", c1i2, c1.countContainersInProgress(i2));
        Assert.assertEquals(state + "c2.countContainersInProgress(i1)", c2i1, c2.countContainersInProgress(i1));
        Assert.assertEquals(state + "c2.countContainersInProgress(i2)", c2i2, c2.countContainersInProgress(i2));
    }
}<|MERGE_RESOLUTION|>--- conflicted
+++ resolved
@@ -51,16 +51,14 @@
         UsernamePasswordCredentials rc = new UsernamePasswordCredentialsImpl(SYSTEM, "pullCredentialsId", null, null, null);
         store.addCredentials(Domain.global(), rc);
 
+        final DockerTemplateBase templateBase = new DockerTemplateBase("image", "pullCredentialsId", "dnsString", "network",
+                "dockerCommand", "volumesString", "volumesFromString", "environmentString",
+                "hostname", "user1", "", 128, 256, 42, 102, "bindPorts", true, true, true, "macAddress", "extraHostsString");
+        templateBase.setCapabilitiesToAddString("SYS_ADMIN");
+        templateBase.setCapabilitiesToDropString("CHOWN");
+        templateBase.setSecurityOptsString("seccomp=unconfined");
         final DockerTemplate template = new DockerTemplate(
-                new DockerTemplateBase("image", "pullCredentialsId", "dnsString", "network",
-<<<<<<< HEAD
-                        "dockerCommand", "volumesString", "volumesFromString", "environmentString",
-                        "hostname", "user1", "", 128, 256, 42, 102, "bindPorts", true, true, true, "macAddress", "extraHostsString"),
-=======
-                        "dockerCommand", "volumesString", "volumesFroString", "environmentString",
-                        "hostname", 128, 256, 42, 102, "bindPorts", true, true, true, "macAddress", "extraHostsString",
-                        "SYS_ADMIN", "CHOWN", "seccomp=unconfined"),
->>>>>>> ccc710fe
+                templateBase,
                 new DockerComputerAttachConnector("jenkins"),
                 "labelString", "remoteFs", "10");
         template.setPullStrategy(DockerImagePullStrategy.PULL_NEVER);
